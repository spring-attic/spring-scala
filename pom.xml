--- conflicted
+++ resolved
@@ -45,164 +45,6 @@
             <distribution>repo</distribution>
         </license>
     </licenses>
-<<<<<<< HEAD
-    <distributionManagement>
-        <repository>
-            <id>spring-release</id>
-            <name>Spring Release Repository</name>
-            <url>s3://maven.springframework.org/release</url>
-        </repository>
-        <snapshotRepository>
-            <id>spring-s3</id>
-            <name>Spring Snapshot Repository</name>
-            <url>s3://maven.springframework.org/snapshot</url>
-        </snapshotRepository>
-    </distributionManagement>
-    <scm>
-        <connection>scm:svn:https://src.springframework.org/svn/spring-ws/trunk</connection>
-        <developerConnection>scm:svn:https://src.springframework.org/svn/spring-ws/trunk/</developerConnection>
-        <url>https://fisheye.springframework.org/browse/spring-ws/trunk</url>
-    </scm>
-    <properties>
-        <spring.framework.version>3.0.6.RELEASE</spring.framework.version>
-        <scala.version>2.9.1</scala.version>
-        <scala.plugin.version>2.15.2</scala.plugin.version>
-        <project.build.sourceEncoding>UTF-8</project.build.sourceEncoding>
-    </properties>
-    <repositories>
-        <repository>
-            <id>scala-tools.org</id>
-            <name>Scala-tools Maven2 Repository</name>
-            <url>http://scala-tools.org/repo-releases</url>
-        </repository>
-    </repositories>
-	<pluginRepositories>
-		<pluginRepository>
-			<id>scala-tools.org</id>
-			<name>Scala-tools Maven2 Repository</name>
-			<url>http://scala-tools.org/repo-releases</url>
-		</pluginRepository>
-	</pluginRepositories>
-    <build>
-        <sourceDirectory>src/main/scala</sourceDirectory>
-        <testSourceDirectory>src/test/scala</testSourceDirectory>
-        <pluginManagement>
-            <plugins>
-                <plugin>
-                    <groupId>org.scala-tools</groupId>
-                    <artifactId>maven-scala-plugin</artifactId>
-                    <version>${scala.plugin.version}</version>
-                </plugin>
-            </plugins>
-        </pluginManagement>
-        <plugins>
-            <plugin>
-                <groupId>org.scala-tools</groupId>
-                <artifactId>maven-scala-plugin</artifactId>
-                <executions>
-                  <execution>
-                    <goals>
-                      <goal>compile</goal>
-                      <goal>testCompile</goal>
-                    </goals>
-                  </execution>
-                </executions>
-            </plugin>
-        </plugins>
-    </build>
-    <reporting>
-      <plugins>
-        <plugin>
-          <groupId>org.scala-tools</groupId>
-          <artifactId>maven-scala-plugin</artifactId>
-            <version>${scala.plugin.version}</version>
-        </plugin>
-      </plugins>
-    </reporting>
-    <dependencies>
-        <!-- Scala dependencies -->
-        <dependency>
-            <groupId>org.scala-lang</groupId>
-            <artifactId>scala-library</artifactId>
-            <version>${scala.version}</version>
-        </dependency>
-        <dependency>
-          <groupId>org.scalaj</groupId>
-          <artifactId>scalaj-collection_${scala.version}</artifactId>
-          <version>1.2</version>
-        </dependency>
-        <!-- Spring dependencies -->
-        <dependency>
-            <groupId>org.springframework</groupId>
-            <artifactId>spring-core</artifactId>
-            <version>${spring.framework.version}</version>
-        </dependency>
-        <dependency>
-            <groupId>org.springframework</groupId>
-            <artifactId>spring-beans</artifactId>
-            <version>${spring.framework.version}</version>
-        </dependency>
-        <dependency>
-            <groupId>org.springframework</groupId>
-            <artifactId>spring-jdbc</artifactId>
-            <version>${spring.framework.version}</version>
-        </dependency>
-        <dependency>
-            <groupId>org.springframework</groupId>
-            <artifactId>spring-tx</artifactId>
-            <version>${spring.framework.version}</version>
-        </dependency>
-        <dependency>
-            <groupId>org.springframework</groupId>
-            <artifactId>spring-jms</artifactId>
-            <version>${spring.framework.version}</version>
-        </dependency>
-        <dependency>
-            <groupId>org.springframework</groupId>
-            <artifactId>spring-web</artifactId>
-            <version>${spring.framework.version}</version>
-        </dependency>
-        <!-- Java EE dependencies -->
-        <dependency>
-            <groupId>javax.jms</groupId>
-            <artifactId>jms</artifactId>
-            <version>1.1</version>
-            <scope>provided</scope>
-        </dependency>
-        <!-- Testing dependencies -->
-        <dependency>
-            <groupId>org.scalatest</groupId>
-            <artifactId>scalatest_${scala.version}</artifactId>
-            <version>1.6.1</version>
-            <scope>test</scope>
-        </dependency>
-        <dependency>
-            <groupId>org.easymock</groupId>
-            <artifactId>easymock</artifactId>
-            <version>3.0</version>
-            <scope>test</scope>
-        </dependency>
-        <dependency>
-            <groupId>org.springframework</groupId>
-            <artifactId>spring-test</artifactId>
-            <version>${spring.framework.version}</version>
-            <scope>test</scope>
-        </dependency>
-        <dependency>
-          <groupId>org.hsqldb</groupId>
-          <artifactId>hsqldb-j5</artifactId>
-          <version>2.2.4</version>
-          <scope>test</scope>
-        </dependency>
-        <dependency>
-            <groupId>log4j</groupId>
-            <artifactId>log4j</artifactId>
-            <version>1.2.16</version>
-            <scope>test</scope>
-        </dependency>
-    </dependencies>
-		
-=======
     <modules>
         <module>parent</module>
         <module>tx</module>
@@ -211,5 +53,4 @@
         <module>web</module>
         <module>mvc</module>
     </modules>
->>>>>>> b53aa309
 </project>